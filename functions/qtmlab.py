--- conflicted
+++ resolved
@@ -15,12 +15,10 @@
 import time
 import numpy as np
 import os
-<<<<<<< HEAD
+import math
+
 from tqdm import tqdm_gui
 from tqdm import tqdm
-=======
-import math
->>>>>>> 40f77c18
 
 meas_dict = {}
 
@@ -116,21 +114,27 @@
                 #If the current value matches the desired value at this step we move on
                 if round(cur_val, 2) == round(move_curve[i],2):
                     reached = True
-<<<<<<< HEAD
                     if showprogress == 'gui' or showprogress == 'console':
                         progressbar.update()
-        if showprogress == 'gui' or showprogress == 'console':
-            progressbar.close()
-=======
                 #The machine may move beyond the desired value at this step. In this case we move on as well
                 elif (round(cur_val,2) > round(move_curve[i],2)) and direction == 'up':
                      reached = True
+                     if showprogress == 'gui' or showprogress == 'console':
+                        progressbar.update()
+
                 elif (round(cur_val,2) < round(move_curve[i],2)) and direction == 'down':
                      reached = True
+                     if showprogress == 'gui' or showprogress == 'console':
+                        progressbar.update()
+
                 #Rounding errors around the decimal 5 are caught here by comparing only the first two decimals
                 elif math.floor(100*cur_val) == math.floor(100*move_curve[i]):
                      reached = True
->>>>>>> 40f77c18
+                     if showprogress == 'gui' or showprogress == 'console':
+                        progressbar.update()
+
+        if showprogress == 'gui' or showprogress == 'console':
+            progressbar.close()
 
 
 def measure(md=None):
@@ -154,20 +158,16 @@
     return data
 
 
-<<<<<<< HEAD
-def sweep(device, variable, start, stop, rate, npoints, filename,
-          plot=True, sweepdev=None, md=None):
-    import pyqtgraph as pg
-=======
-def sweep(device, variable, start, stop, rate, npoints, filename, sweepdev=None, md=None):
+def sweep(device, variable, start, stop, rate, npoints, filename, plot=True, sweepdev=None, md=None):
     """
     The sweep command sweeps the <variable> of <device>, from <start> to <stop>.
     Sweeping is done at <rate> and <npoints> are recorded to a datafile saved
     as <filename>.
     For measurements, the 'measurement dictionary', meas_dict, is used.
     """
+    import pyqtgraph as pg
+    
     print('Starting a sweep of "' + variable + '" from ' + str(start) + ' to ' + str(stop) + ' in ' + str(npoints) + ' steps with rate ' + str(rate) + '.')
->>>>>>> 40f77c18
 
     # Trick to make sure that dictionary loading is handled properly at startup
     if md is None:
@@ -202,11 +202,9 @@
 
     # Create sweep_curve
     sweep_curve = np.round(np.linspace(start, stop, npoints), 3)
-
-<<<<<<< HEAD
+    
+    # Initialize plot
     if plot:
-        # Initialize plot
-
         plotsweep = []
         plotdata = list(range(len(md)))
         curve = list(range(len(md)))
@@ -224,46 +222,41 @@
             plotdata[n] = []
             n += 1
 
+    # Perform sweep
     i = 0
-
     def update():
         nonlocal curve, plotdata, i
         if i == npoints - 1:
             timer.stop()
 
-        # Measure first..
-        print('Performing measurement.')
-=======
-    # Perform sweep
-    for i in range(npoints):
+        # Make sure we move first before measuring.
+        # Has to be done this way as waiting is done at the end.
+        if i == 0:
+            # Measure first..
+            print('   Performing measurement.')
+            data = np.hstack((sweep_curve[i], measure()))
+    
+            if plot:
+                # Plot stuff
+                plotsweep.append(sweep_curve[i])
+                latestData = measure()
+                j = 0
+                for devvar in md:
+                    plotdata[j].append(latestData[j])
+                    curve[j].setData(plotsweep, plotdata[j])
+                    j += 1
+    
+            # Write stuff
+            datastr = np.array2string(data, separator=', ')[1:-1].replace('\n', '')
+            with open(filename, 'a') as file:
+                file.write(datastr + '\n')
+
         # Move to measurement value
         print('Sweeping to: {}'.format(sweep_curve[i]))
-        move(device, variable, sweep_curve[i], rate)
-        # Wait, then measure
+        move(device, variable, sweep_curve[i], rate, showprogress='none')
+        
+        # Print that we're waiting
         print('   Waiting for measurement...')
-        time.sleep(dtw)
-        print('   Performing measurement.')
->>>>>>> 40f77c18
-        data = np.hstack((sweep_curve[i], measure()))
-
-        if plot:
-            # Plot stuff
-            plotsweep.append(sweep_curve[i])
-            latestData = measure()
-            j = 0
-            for devvar in md:
-                plotdata[j].append(latestData[j])
-                curve[j].setData(plotsweep, plotdata[j])
-                j += 1
-
-        # Write stuff
-        datastr = np.array2string(data, separator=', ')[1:-1].replace('\n', '')
-        with open(filename, 'a') as file:
-            file.write(datastr + '\n')
-
-        # Move to measurement value
-        print('Sweeping to: {}'.format(sweep_curve[i]))
-        move(device, variable, sweep_curve[i], rate, 'none')
 
         i += 1
 
@@ -271,78 +264,6 @@
     timer = pg.QtCore.QTimer()
     timer.timeout.connect(update)
     timer.start(dtw * 1000)
-
-
-def record(dt, npoints, filename, plot=True, md=None):
-    """
-    The record command records (and by default, plots) data with a time
-    interval of <dt> seconds. It will record data for a number of <npoints> and
-    store it in <filename>.
-    """
-    import pyqtgraph as pg
-
-    # Trick to make sure that dictionary loading is handled properly at startup
-    if md is None:
-        md = meas_dict
-
-    # Build header
-    header = 'time'
-    for devvar in md:
-        header = header + ', ' + devvar
-    # Write header to file
-    with open(filename, 'w') as file:
-        file.write(header + '\n')
-
-    if plot:
-        # Initialize plot
-
-        plottime = []
-        plotdata = list(range(len(md)))
-        curve = list(range(len(md)))
-        p = list(range(len(md)))
-
-        n = 0
-        for devvar in md:
-            p[n] = pg.plot()
-            p[n].showGrid(True, True)
-
-            varname = md.get(devvar).get('var')
-            p[n].setLabel('left', text=varname)
-            p[n].setLabel('bottom', 'time (s)')
-            curve[n] = p[n].plot()
-            plotdata[n] = []
-            n += 1
-
-    i = 0
-
-    def update():
-        nonlocal curve, plotdata, i
-        if i == npoints - 1:
-            timer.stop()
-
-        if plot:
-            # Plot stuff
-            plottime.append(i*dt)
-            latestData = measure()
-            j = 0
-            for devvar in md:
-                plotdata[j].append(latestData[j])
-                curve[j].setData(plottime, plotdata[j])
-                j += 1
-
-        # Write stuff
-        writedata = measure()
-        datastr = (str(i*dt) + ', ' + np.array2string(
-                writedata, separator=', ')[1:-1]).replace('\n', '')
-        with open(filename, 'a') as file:
-            file.write(datastr + '\n')
-
-        i += 1
-
-    # Send a plot/write command every <dt> seconds
-    timer = pg.QtCore.QTimer()
-    timer.timeout.connect(update)
-    timer.start(dt * 1000)
 
 
 def waitfor(device, variable, setpoint, threshold=0.05, tmin=60):
@@ -368,18 +289,20 @@
         time.sleep(10)
         # Check if t_stable > tmin
         if t_stable >= tmin:
-<<<<<<< HEAD
-            stable = True
-=======
             stable = True
             print('The device is stable.')
 
-def record(dt, npoints, filename, md=None):
-    """
-    The record command records data with a time interval of <dt> seconds. It
-    will record data for a number of <npoints> and store it in <filename>.
-    """
+
+def record(dt, npoints, filename, plot=True, md=None):
+    """
+    The record command records (and by default, plots) data with a time
+    interval of <dt> seconds. It will record data for a number of <npoints> and
+    store it in <filename>.
+    """
+    import pyqtgraph as pg
+    
     print('Recording data with a time interval of ' + str(dt) + ' seconds for (up to) ' + str(npoints) + ' points. Hit <Ctrl+C> to abort.')
+   
     # Trick to make sure that dictionary loading is handled properly at startup
     if md is None:
         md = meas_dict
@@ -406,12 +329,54 @@
     with open(filename, 'w') as file:
         file.write(header + '\n')
 
+    # Initialize plot
+    if plot:
+        plottime = []
+        plotdata = list(range(len(md)))
+        curve = list(range(len(md)))
+        p = list(range(len(md)))
+
+        n = 0
+        for devvar in md:
+            p[n] = pg.plot()
+            p[n].showGrid(True, True)
+
+            varname = md.get(devvar).get('var')
+            p[n].setLabel('left', text=varname)
+            p[n].setLabel('bottom', 'time (s)')
+            curve[n] = p[n].plot()
+            plotdata[n] = []
+            n += 1
+
     # Perform record
-    for i in range(npoints):
+    i = 0
+    def update():
+        nonlocal curve, plotdata, i
+        if i == npoints - 1:
+            timer.stop()
+            
         print('Performing measurement at t = ' + str(i*dt) + ' s.')
-        data = measure()
-        datastr = (str(i*dt) + ', ' + np.array2string(data, separator=', ')[1:-1]).replace('\n', '')
+
+        # Plot stuff
+        if plot:
+            plottime.append(i*dt)
+            latestData = measure()
+            j = 0
+            for devvar in md:
+                plotdata[j].append(latestData[j])
+                curve[j].setData(plottime, plotdata[j])
+                j += 1
+
+        # Write stuff
+        writedata = measure()
+        datastr = (str(i*dt) + ', ' + np.array2string(
+                writedata, separator=', ')[1:-1]).replace('\n', '')
         with open(filename, 'a') as file:
             file.write(datastr + '\n')
-        time.sleep(dt)
->>>>>>> 40f77c18
+
+        i += 1
+
+    # Send a plot/write command every <dt> seconds
+    timer = pg.QtCore.QTimer()
+    timer.timeout.connect(update)
+    timer.start(dt * 1000)